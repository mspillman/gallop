--- conflicted
+++ resolved
@@ -97,14 +97,13 @@
         elif pawley_program == "TOPAS (experimental)":
             struct.add_data(out, source="TOPAS",
                         percentage_cutoff=all_settings["percentage_cutoff"])
-<<<<<<< HEAD
+
         else:
             if cif is not None:
                 struct.add_data(cif, hklfile=hkl, source="SHELX")
             else:
                 struct.add_data(ins, hklfile=hkl, source="SHELX")
-=======
->>>>>>> dcb94c9e
+
         for z in sorted(zms):
             check = z_matrix.Z_matrix(z)
             if all_settings["ignore_H_atoms"] and not check.H_atom_torsion_defs:
@@ -275,7 +274,7 @@
             nruns = int(all_settings["n_GALLOP_runs"])
             for run in range(nruns):
                 if run > 0:
-<<<<<<< HEAD
+
                     # New swarm and starting positions
                     swarm = optim.swarm.Swarm(
                         Structure = struct,
@@ -291,11 +290,6 @@
                         vmax = all_settings["vmax"])
 
                     external, internal = swarm.get_initial_positions(MDB=dbf)
-=======
-                    # Reset swarm and get new starting positions
-                    swarm.reset_position_and_velocity()
-                    external, internal = swarm.get_initial_positions()
->>>>>>> dcb94c9e
                     external = np.array(external)
                     internal = np.array(internal)
                 st.write("")
@@ -418,20 +412,12 @@
                                 fig, ax = plt.subplots(2, 1, gridspec_kw={
                                                         'height_ratios': [4, 1]},
                                                         figsize=(10,8))
-<<<<<<< HEAD
+
                                 ax[0].plot(struct.profile[:,0], struct.profile[:,1])
                                 ax[0].plot(struct.profile[:,0], result["calc_profile"])
                                 ax[1].plot(struct.profile[:,0], (struct.profile[:,1]
                                     - result["calc_profile"])/struct.profile[:,2])
-=======
-                                tt = struct.profile[:,0]
-                                obs = struct.profile[:,1]
-                                esds = struct.profile[:,2]
-                                calc = result["calc_profile"]
-                                ax[0].plot(tt, obs)
-                                ax[0].plot(tt, calc)
-                                ax[1].plot(tt, (obs - calc)/esds)
->>>>>>> dcb94c9e
+
                                 #ax[0].set_xlabel('2$\\theta$')
                                 ax[0].title.set_text(f"Iteration {i+1}, "
                                             +"$\\chi^{2}_{prof}$ = "+str(
@@ -454,21 +440,14 @@
                         else:
                             zipObj = ZipFile(zipname, 'a', ZIP_DEFLATED)
                         if all_settings["animate_structure"]:
-<<<<<<< HEAD
+
                             html = f'plot_iter_{result["GALLOP Iter"]+1}_both_anim.html'
                             zipObj.write(html)
                             os.remove(html)
                             #html = f'viz_{result["GALLOP Iter"]+1}_asym_anim.html'
                             #zipObj.write(html)
                             #os.remove(html)
-=======
-                            html = f'viz_{result["GALLOP Iter"]+1}_anim.html'
-                            zipObj.write(html)
-                            os.remove(html)
-                            html = f'viz_{result["GALLOP Iter"]+1}_asym_anim.html'
-                            zipObj.write(html)
-                            os.remove(html)
->>>>>>> dcb94c9e
+
                         for fn in glob.iglob("*_chisqd_*"):
                             zipObj.write(fn)
                             os.remove(fn)
@@ -485,13 +464,8 @@
 
                         st.table(result_info_df.iloc[::-1])
                     with col2:
-<<<<<<< HEAD
                         st.write("")
                         st.write("")
-=======
-                        st.write()
-                        st.write()
->>>>>>> dcb94c9e
                         labels = np.ones_like(chi_2)
                         for j in range(all_settings["n_swarms"]):
                             begin = j*all_settings["swarm_size"]
