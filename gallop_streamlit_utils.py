# coding: utf-8
# Copyright (c) Mark Spillman.
# Distributed under the terms of the GPL v3 License.
"""
Provides functions for the web app
"""

# Others needed
import glob
import base64
import json
import datetime
import os
import sys
from io import StringIO
import torch
import py3Dmol
import streamlit as st
import pandas as pd
import numpy as np
import matplotlib.pyplot as plt
from collections import defaultdict

# GALLOP related
import gallop
from gallop import optim
from gallop import tensor_prep
from gallop import chi2
from gallop import files

settings = ["structure_name", "n_GALLOP_iters", "seed",
            "optim", "n_LO_iters", "ignore_H_atoms", "device",
            "particle_division","include_PO","PO_axis","find_lr",
            "find_lr_auto_mult", "mult", "learning_rate_schedule",
            "n_cooldown", "loss", "reflection_percentage", "include_dw_factors",
            "memory_opt", "percentage_cutoff", "torsion_shadowing",
            "Z_prime", "shadow_iters", "n_swarms", "swarm_size",
            "global_update","global_update_freq", "randomise_worst",
            "randomise_percentage", "randomise_freq", "c1", "c2",
            "inertia","inertia_bounds", "limit_velocity", "vmax",
            "lr"]

def get_options(value, options):
    if value in options:
        options.remove(value)
    else:
        st.warning("Unknown option loaded from settings file:", value)
    return [value] + options

def improve_GPU_memory_use(struct, minimiser_settings):
    """
    This function improves the use of GPU memory, at the expense of worse
    performance in terms of number of chi2 evaluations per second.
    This works by initialising the JIT compilation to optimise for gradient-free
    chi2 calcs, which slows down the backward pass used to find the gradients,
    but reduces the memory requirements a little. Doesn't result in massive
    benefits so not really recommended unless you really need an extra few
    particles.
    """
    swarm = optim.swarm.Swarm(Structure=struct, n_particles=1, n_swarms=1,
                            global_update_freq=20)
    external, internal = swarm.get_initial_positions()
    tensors = tensor_prep.get_all_required_tensors(
            struct, external=external, internal=internal,
            n_samples=external.shape[0], device=minimiser_settings["device"],
            dtype=minimiser_settings["dtype"],
            n_reflections=minimiser_settings["n_reflections"],
            verbose=minimiser_settings["verbose"],
            include_dw_factors=minimiser_settings["include_dw_factors"],
            requires_grad=False)
    chi_2 = chi2.get_chi_2(**tensors)
    del tensors, chi_2


def load_settings():
    with st.sidebar.expander(label="Load settings", expanded=False):
        with st.form(key="loadsettings"):
            filedir = os.path.dirname(gallop.__file__)
            if not os.path.exists(os.path.join(filedir,"user_settings")):
                st.error("No settings directory found")
            else:
                settings_files = list(glob.iglob(
                                os.path.join(filedir,"user_settings","*.json")))
                settings_files = [x.split(
                            "user_settings")[-1].strip("\\").strip("/")
                            for x in settings_files]
                settings_files = get_options("Default.json", settings_files)
                if len(settings_files) > 0:
                    file = st.selectbox(
                        "Choose settings file to load", settings_files,
                        key="load_settings")
                else:
                    st.error("No saved settings files found")
                st.form_submit_button(label="Load")
                filepath = os.path.join(filedir,"user_settings", file)
                with open(filepath, "r") as f:
                    json_settings = json.load(f)
                f.close()
                all_settings = {}
                all_settings.update(json_settings)
                st.success(f"Loaded settings from {file}")
    return all_settings, file

def save_settings(all_settings, filename):
    filedir = os.path.dirname(gallop.__file__)
    with st.sidebar.expander(label="Save settings", expanded=False):
        settings_name = st.text_input("Enter name to save",
                                            value=filename, max_chars=None,
                                            key=None, type='default')
        if settings_name != "":
            if st.button("Save"):
                if not os.path.exists(os.path.join(filedir,
                                                    "user_settings")):
                    os.mkdir("GALLOP_user_settings")
                if ".json" not in settings_name:
                    settings_name = settings_name + ".json"
                settings_name = os.path.join(filedir,"user_settings",
                                                    settings_name)
                if os.path.exists(settings_name):
                    os.remove(settings_name)
                with open(settings_name, "w") as f:
                    json.dump(all_settings, f, indent=4)
                f.close()
                st.success("Saved")

def get_all_settings(loaded_values):
    # Get GALLOP settings. Menu appears on the sidebar, with expandable sections
    # for general, local optimiser and particle swarm optimiser respectively.
    all_settings = {}
    with st.sidebar.expander(label="General", expanded=False):
        structure_name = st.text_input("Structure name (optional)",
                    value=loaded_values["structure_name"], max_chars=None,
                    key=None, type='default')
        all_settings["structure_name"] = structure_name.replace(" ", "_")
        all_settings["n_GALLOP_runs"] = st.number_input(
                                    "Total number of GALLOP runs",
                                    min_value=1, max_value=None,
                                    value=int(loaded_values["n_GALLOP_runs"]),
                                    step=1, format=None, key=None)
        all_settings["n_GALLOP_iters"] = st.number_input(
                                    "Total number of iterations per run",
                                    min_value=1, max_value=None,
                                    value=int(loaded_values["n_GALLOP_iters"]),
                                    step=1, format=None, key=None)

        all_settings["seed"] = int(st.number_input(
                "Set random seed (integer >= 0), or use -1 to randomise",
                min_value=-1, max_value=None, value=loaded_values["seed"],
                step=1, format=None, key=None))
        if all_settings["seed"] != -1:
            st.write("Note that setting the seed does not guarantee "
                    "reproducibility due to some CUDA algorithms being "
                    "non-deterministic. See link for more information: "
                    "https://pytorch.org/docs/stable/notes/randomness.html")
            optim.seed_everything(seed=all_settings["seed"],
                                                    change_backend=False)
        all_settings["animate_structure"] = st.checkbox("Save animation of "
                                "trajectory of best particle during LO",
                                value=loaded_values["animate_structure"])
        if all_settings["animate_structure"]:
            st.write("Note: animation will slow down the local optimisation"
                " and web app significantly.")
        all_settings["temperature"] = st.number_input(
                                        "Data collection temperature / K",
                                        min_value=0.0, max_value=None,
                                        value=loaded_values["temperature"],
                                        step=100.0, format=None, key=None)
        st.caption("(If > 0.0, temp will be added to CIF)")

    # Local optimiser settings
    with st.sidebar.expander(label="Local Optimiser", expanded=False):
        show_advanced_lo = st.checkbox("Show advanced options", value=False,
                                        key="show_advanced_lo")
        options = get_options(loaded_values["optim"], ["Adam", "diffGrad"])
        all_settings["optim"] = st.selectbox("Algorithm", options)
        all_settings["n_LO_iters"] = int(st.number_input(
                                "Number of LO steps per GALLOP iteration",
                                min_value=1, max_value=None,
                                value=loaded_values["n_LO_iters"],
                                step=1, format=None, key=None))
        all_settings["ignore_H_atoms"]=st.checkbox("Remove H atoms for speed",
                                        value=loaded_values["ignore_H_atoms"],
                                        key=None)
        GPUs = []
        for i in range(torch.cuda.device_count()):
            GPUs.append(str(i)+" = "+torch.cuda.get_device_name(i))
        if len(GPUs) > 1:
            GPUs.append("Multiple GPUs")
        if torch.cuda.is_available():
<<<<<<< HEAD
            options = get_options(loaded_values["device"], ["Auto","CPU"]+GPUs)
=======
            try:
                options = get_options(loaded_values["device"],
                                                    ["Auto","CPU"]+GPUs)
            except ValueError:
                st.error("Problem with GPU config. Setting device to CPU")
                options = ["CPU"]
>>>>>>> dcb94c9e
        else:
            options = ["CPU"]
        all_settings["device"] = st.selectbox("Device to perform LO",
                                options)
        if all_settings["device"] == "Multiple GPUs":
            st.write("Note: no progress bars in multi-GPU mode")
            GPUs = st.multiselect("Select GPUs to use",GPUs[:-1],
                                                default=GPUs[:-1])
            all_settings["particle_division"] = []
            if loaded_values["particle_division"] is None:
                loaded_values["particle_division"] = []
                for i in GPUs:
                    loaded_values["particle_division"].append([i.split(" =")[0],
                                                        100./float(len(GPUs))])
            for i, name in enumerate(GPUs):
                all_settings["particle_division"].append([name.split(" = ")[0],
                    st.number_input("Enter % of particles to run on "+name,
                        min_value=0., max_value=100.,
                        value=loaded_values["particle_division"][i][1],
                        step=5.0)])
            if sum(x[1] for x in all_settings["particle_division"]) != 100.:
                st.error("Percentages do not sum to 100 %")
        else:
            all_settings["particle_division"] = None
        all_settings["include_PO"] = st.checkbox("Include PO correction",
                                    value=loaded_values["include_PO"],
                                    key="include_PO")
        if all_settings["include_PO"]:
            if "PO_axis" not in loaded_values.keys():
                PO_axis = "0, 0, 1"
            else:
                PO_axis = ",".join(loaded_values["PO_axis"])
            PO_axis = st.text_input(
                        "Miller Indices for PO axis (separated by commas)",
                        value=PO_axis, max_chars=None, key=None,
                        type='default')
            try:
                PO_axis_split = PO_axis.replace(" ","").split(",")
                PO_axis_split = [int(x) for x in PO_axis_split]
                all_settings["PO_axis"] = PO_axis
            except ValueError:
                st.write("Invalid PO axis!")
        if show_advanced_lo:
            st.markdown("***Advanced***")
            find_lr = st.checkbox("Find learning rate",
                        value=loaded_values["find_lr"], key=None)
            if find_lr:
                find_lr_auto_mult = st.checkbox(
                                    "Automatically set multiplication factor",
                                    value=loaded_values["find_lr_auto_mult"],
                                    key=None)
                if not find_lr_auto_mult:
                    mult = st.number_input("Multiplication factor",
                                    min_value=0.01, max_value=None,
                                    value=loaded_values["mult"],
                                    step=0.01, format=None, key=None)
                else:
                    mult = 0.75
                lr = 0.05
            else:
                lr = st.number_input("Learning rate",
                                    min_value=0.000, max_value=None,
                                    value=loaded_values["lr"],
                                    step=0.01, format=None, key=None)
                find_lr_auto_mult = False
                mult = 1.0
            options = get_options(loaded_values["learning_rate_schedule"],
                                    ["1cycle", "sqrt", "constant"])
            learning_rate_schedule = st.selectbox("Learning rate schedule",
                                        options)
            if learning_rate_schedule == "1cycle":
                n_cooldown = int(st.number_input("Cooldown iters", min_value=1,
                                    max_value=all_settings["n_LO_iters"],
                                    value=loaded_values["n_cooldown"],
                                    step=1, format=None, key=None))
            else:
                n_cooldown = loaded_values["n_cooldown"]
<<<<<<< HEAD

=======
            torsion_shadowing = st.checkbox("Use torsion shadowing",
                                    value=loaded_values["torsion_shadowing"])
            if torsion_shadowing:
                Z_prime = int(st.number_input("Enter Z' of structure",
                                min_value=1, max_value=None,
                                value=int(loaded_values["Z_prime"]), step=1,
                                format=None, key=None))
                shadow_iters = int(st.number_input("Number of shadowing iterations",
                                min_value=0,
                                max_value=int(all_settings["n_GALLOP_iters"]),
                                value=int(loaded_values["shadow_iters"]),
                                step=1, format=None, key=None))
            else:
                Z_prime = False
                shadow_iters = 0
>>>>>>> dcb94c9e
            options = get_options(loaded_values["loss"],
                                ["sum", "xlogx", "sse"])
            loss = st.selectbox("Loss function to minimise",
                                options)
            reflection_percentage = st.number_input(
                                "% of reflections to include",
                                min_value=0.1, max_value=100.,
                                value=loaded_values["reflection_percentage"],
                                step=10., format=None, key=None)

            percentage_cutoff = st.number_input(
                                    "% correlation to ignore",
                                    min_value=0.0, max_value=100.,
                                    value=loaded_values["percentage_cutoff"],
                                    step=20., format=None, key=None)
            include_dw_factors = st.checkbox("Include DW factors in chi2 calcs",
                                    value=loaded_values["include_dw_factors"],
                                    key=None)
            memory_opt = st.checkbox(
                            "Reduce local opt speed to improve GPU memory use",
                            value=loaded_values["memory_opt"], key=None)
            torsion_shadowing = st.checkbox("Use torsion shadowing",
                                    value=loaded_values["torsion_shadowing"])
            if torsion_shadowing:
                Z_prime = int(st.number_input("Enter Z' of structure",
                                min_value=1, max_value=None,
                                value=int(loaded_values["Z_prime"]), step=1,
                                format=None, key=None))
                shadow_iters = int(st.number_input("Number of shadowing iterations",
                                min_value=0,
                                max_value=int(all_settings["n_GALLOP_iters"]),
                                value=int(loaded_values["shadow_iters"]),
                                step=1, format=None, key=None))
            else:
                Z_prime = False
                shadow_iters = 0
            use_distance_restraints = st.checkbox("Use distance restraints",
                                    value=loaded_values["use_distance_restraints"])
            if use_distance_restraints:
                n_distance_restraints = int(st.number_input("Enter number of distance restraints to use",
                                        min_value=0, max_value=None,
                                        value=loaded_values["n_distance_restraints"],
                                        step=1, format=None, key=None))
                distance_restraints = loaded_values["distance_restraints"]
                st.write("Enter the atom labels, distance and \
                        % weight (separated by commas, e.g. C1,C2,1.54,50)")
                if distance_restraints is None:
                    distance_restraints = defaultdict(str)
                for i in range(n_distance_restraints):
                    #st.write()
                    r = st.text_input(f"Distance restraint {i+1}:",key=f"dr_{i+1}",
                                        value=distance_restraints[str(i)])
                    distance_restraints[str(i)] = r
            else:
                distance_restraints = None
                n_distance_restraints = 0

            use_angle_restraints = st.checkbox("Use angle restraints",
                                    value=loaded_values["use_angle_restraints"])
            if use_angle_restraints:
                n_angle_restraints = int(st.number_input("Enter number of angle restraints to use",
                                        min_value=0, max_value=None,
                                        value=loaded_values["n_angle_restraints"],
                                        step=1, format=None, key=None))
                angle_restraints = loaded_values["angle_restraints"]
                st.write("Enter the atom labels (3 or 4), angle and \
                        % weight (separated by commas, e.g. C1,C2,C3,121.1,50 \
                        or C1,C2,C3,C4,121.1,50)")
                if angle_restraints is None:
                    angle_restraints = defaultdict(str)
                for i in range(n_angle_restraints):
                    #st.write()
                    r = st.text_input(f"Angle restraint {i+1}:",key=f"ar_{i+1}",
                                        value=angle_restraints[str(i)])
                    angle_restraints[str(i)] = r
            else:
                angle_restraints = None
                n_angle_restraints = 0

            use_torsion_restraints = st.checkbox("Use torsion restraints",
                                    value=loaded_values["use_torsion_restraints"])
            if use_torsion_restraints:
                n_torsion_restraints = int(st.number_input("Enter number of torsion restraints to use",
                                        min_value=0, max_value=None,
                                        value=loaded_values["n_torsion_restraints"],
                                        step=1, format=None, key=None))
                torsion_restraints = loaded_values["torsion_restraints"]
                st.write("Enter the atom labels, torsion angle and \
                        % weight (separated by commas, e.g. C1,C2,C3,C4,121.1,50)")
                if torsion_restraints is None:
                    torsion_restraints = defaultdict(str)
                for i in range(n_torsion_restraints):
                    #st.write()
                    r = st.text_input(f"Torsion restraint {i+1}:",key=f"tr_{i+1}",
                                        value=torsion_restraints[str(i)])
                    torsion_restraints[str(i)] = r
            else:
                torsion_restraints = None
                n_torsion_restraints = 0
            options = get_options(loaded_values["restraint_weight_type"],
                            ["min_chi2", "chi2", "constant"])
            restraint_weight_type = st.selectbox("Restraint weight type", options)

        else:
            find_lr = loaded_values["find_lr"]
            find_lr_auto_mult = loaded_values["find_lr_auto_mult"]
            lr = loaded_values["lr"]
            mult = loaded_values["mult"]
            learning_rate_schedule = loaded_values["learning_rate_schedule"]
            n_cooldown = int(loaded_values["n_cooldown"])
            loss = loaded_values["loss"]
            reflection_percentage = loaded_values["reflection_percentage"]
            include_dw_factors = loaded_values["include_dw_factors"]
            memory_opt = loaded_values["memory_opt"]
            percentage_cutoff = loaded_values["percentage_cutoff"]
            torsion_shadowing = loaded_values["torsion_shadowing"]
            Z_prime = int(loaded_values["Z_prime"])
            shadow_iters = int(loaded_values["shadow_iters"])
            use_distance_restraints = loaded_values["use_distance_restraints"]
            n_distance_restraints = loaded_values["n_distance_restraints"]
            distance_restraints = loaded_values["distance_restraints"]
            use_angle_restraints = loaded_values["use_angle_restraints"]
            n_angle_restraints = loaded_values["n_angle_restraints"]
            angle_restraints = loaded_values["angle_restraints"]
            use_torsion_restraints = loaded_values["use_torsion_restraints"]
            n_torsion_restraints = loaded_values["n_torsion_restraints"]
            torsion_restraints = loaded_values["torsion_restraints"]
            restraint_weight_type = loaded_values["restraint_weight_type"]

    all_settings["find_lr"] = find_lr
    all_settings["find_lr_auto_mult"] = find_lr_auto_mult
    all_settings["mult"] = mult
    all_settings["lr"] = lr
    all_settings["learning_rate_schedule"] = learning_rate_schedule
    all_settings["n_cooldown"] = n_cooldown
    all_settings["loss"] = loss
    all_settings["reflection_percentage"] = reflection_percentage
    all_settings["include_dw_factors"] = include_dw_factors
    all_settings["memory_opt"] = memory_opt
    all_settings["percentage_cutoff"] = percentage_cutoff
    all_settings["torsion_shadowing"] = torsion_shadowing
    all_settings["Z_prime"] = Z_prime
    all_settings["shadow_iters"] = shadow_iters
    all_settings["use_distance_restraints"] = use_distance_restraints
    all_settings["n_distance_restraints"] = n_distance_restraints
    all_settings["distance_restraints"] = distance_restraints
    all_settings["use_angle_restraints"] = use_angle_restraints
    all_settings["n_angle_restraints"] = n_angle_restraints
    all_settings["angle_restraints"] = angle_restraints
    all_settings["use_torsion_restraints"] = use_torsion_restraints
    all_settings["n_torsion_restraints"] = n_torsion_restraints
    all_settings["torsion_restraints"] = torsion_restraints
    all_settings["restraint_weight_type"] = restraint_weight_type

    # Particle Swarm settings
    with st.sidebar.expander(label="Particle Swarm", expanded=False):
        show_advanced_pso = st.checkbox("Show advanced options", value=False,
                                        key="show_advanced_pso")
        all_settings["n_swarms"] = int(st.number_input("Number of swarms",
                                min_value=1, max_value=None,
                                value=loaded_values["n_swarms"], step=1,
                                format=None, key=None))
        all_settings["swarm_size"] = int(st.number_input(
                                    "Number of particles per swarm",
                                    min_value=1,max_value=None,
                                    value=loaded_values["swarm_size"],
                                    step=100, format=None, key=None))
        st.write("Total particles =",
                            all_settings["n_swarms"]*all_settings["swarm_size"])
        all_settings["global_update"] = st.checkbox(
                                        "Periodic all-swarm global update",
                                        value=loaded_values["global_update"],
                                        key=None)
        if all_settings["global_update"]:
            all_settings["global_update_freq"] = int(st.number_input(
                        "All-swarm global update frequency",
                        min_value=1, max_value=int(all_settings["n_GALLOP_iters"]),
                        value=int(loaded_values["global_update_freq"]),
                        step=1, format=None, key=None))
        else:
            all_settings["global_update_freq"]=int(all_settings["n_GALLOP_iters"])
        all_settings["randomise_worst"] = st.checkbox(
                        "Periodically randomise the worst performing particles",
                        value=loaded_values["randomise_worst"], key=None)
        if all_settings["randomise_worst"]:
            all_settings["randomise_percentage"] = st.number_input(
                        "Percentage of worst performing particles to randomise",
                        min_value=0.0, max_value=100.0,
                        value=float(loaded_values["randomise_percentage"]),
                        step=10.0, format=None, key=None)
            all_settings["randomise_freq"] = int(st.number_input(
                        "Randomisation frequency",
                        min_value=1, max_value=int(all_settings["n_GALLOP_iters"]),
                        value=int(loaded_values["randomise_freq"]),
<<<<<<< HEAD
                        step=1, format=None, key=None))
=======
                        step=1, format=None, key=None)
>>>>>>> dcb94c9e
        else:
            all_settings["randomise_percentage"] = 0
            all_settings["randomise_freq"] = all_settings["n_GALLOP_iters"]+1
        if show_advanced_pso:
            st.markdown("***Advanced***")
            c1 = st.number_input("c1 (social component)", min_value=0.0,
                                    max_value=None, value=loaded_values["c1"],
                                    step=0.1)
            c2 = st.number_input("c2 (cognitive component)", min_value=0.0,
                                    max_value=None, value=loaded_values["c2"],
                                    step=0.1)
            options = get_options(loaded_values["inertia_type"],
                            ["ranked", "random", "constant"])
            inertia_type = st.selectbox("Inertia type", options)
            if inertia_type == "constant":
                inertia = st.number_input("Inertia", min_value=0.0,
                                    max_value=None,
                                    value=loaded_values["inertia"], step=0.01,
                                    format=None, key=None)
                inertia_bounds = (0.4,0.9)
            else:
                lower = st.number_input("Lower inertia bound", min_value=0.,
                                    max_value=None,
                                    value=loaded_values["inertia_bounds"][0],
                                    step=0.05)
                upper = st.number_input("Upper inertia bound", min_value=lower,
                                    max_value=None,
                                    value=loaded_values["inertia_bounds"][1],
                                    step=0.05)
                inertia_bounds = (lower, upper)
                inertia = 0.7
            limit_velocity = st.checkbox("Limit velocity",
                                value=loaded_values["limit_velocity"], key=None)
            if limit_velocity:
                vmax = st.number_input("Maximum absolute velocity",
                                    min_value=0.,max_value=None,
                                    value=loaded_values["vmax"],
                                    step=0.05)
            else:
                vmax = 1.0
        else:
            c1 = loaded_values["c1"]
            c2 = loaded_values["c2"]
            inertia_type = loaded_values["inertia_type"]
            inertia = loaded_values["inertia"]
            inertia_bounds = loaded_values["inertia_bounds"]
            limit_velocity = loaded_values["limit_velocity"]
            vmax = loaded_values["vmax"]
    all_settings["c1"] = c1
    all_settings["c2"] = c2
    all_settings["inertia_type"] = inertia_type
    all_settings["inertia"] = inertia
    all_settings["inertia_bounds"] = inertia_bounds
    all_settings["limit_velocity"] = limit_velocity
    all_settings["vmax"] = vmax

    return all_settings


def sidebar():
    all_settings, filename = load_settings()

    all_settings = get_all_settings(all_settings)

    #all_settings = load_save_settings(all_settings)

    save_settings(all_settings, filename)

    st.sidebar.write("")
    reset = st.sidebar.button("Reset GALLOP")
    # This code for resetting streamlit is a bit of an ugly hack, but it
    # works. If there's a more elegant way to do it, it's not easy to find!
    # The code writes out a short script - batch on Windows, otherwise a .py
    # which is then called. This kills the running streamlit process, and then
    # starts a new one.
    # Need parent directory of GALLOP folder to check if it's been run from a
    # file, or if GALLOP is installed.
    if reset:
        filedir = os.path.dirname(sys.argv[0])
        print(filedir)
        # Windows
        if os.name == "nt":
            lines = ["taskkill /IM \"streamlit.exe\" /F /T\n",
                    "streamlit run " + os.path.join(filedir,
                                                    "gallop_streamlit.py")]
            with open(os.path.join(filedir,"reset.bat"), "w") as reset_script:
                reset_script.writelines(lines)
            reset_script.close()
            os.system("START /B "+os.path.join(filedir,"reset.bat"))
        # Linux
        else:
            script = str(os.path.join(filedir,"gallop_streamlit.py"))
            lines = ["import os\n",
                "import time\n",
                "os.system(\"pkill -f streamlit\")\n",
                "time.sleep(1)\n",
                f"# comment {script}\n",
                f"os.system(\"streamlit run {script}\")\n",]
            with open(os.path.join(filedir,"reset.py"), "w") as reset_script:
                reset_script.writelines(lines)
            reset_script.close()
            os.system("python3 "+os.path.join(filedir,"reset.py")+" &>/dev/null")

    return all_settings






def get_files():
    # Upload files using uploader or select from examples
    col1, col2 = st.columns(2)
    with col1:
        file_source = st.radio("Upload files or select from examples",
                                        ["Upload files","Use examples"])
    if file_source == "Use examples":
        pawley_program = "DASH"
        example = st.selectbox("Select example structure",
                    ["Famotidine form B", "Verapamil hydrochloride"])
        uploaded_files = []
        clear_files = False
        load_settings_from_file = False
    else:
        with col2:
            pawley_program = st.radio("Choose Pawley refinement program",
                                    ["DASH","GSAS-II", "TOPAS (experimental)",
                                    "SHELX (experimental)"])
        if pawley_program == "DASH":
            uploaded_files = st.file_uploader("Upload DASH Pawley files and \
                                    Z-matrices",
                                    accept_multiple_files=True,
                                    type=["zmatrix", "sdi", "hcv", "tic", "dsl",
                                        "pik", "dbf", "json"],
                                    key=None)
        elif pawley_program == "GSAS-II":
            uploaded_files = st.file_uploader("Upload GSAS-II project file and\
                                    Z-matrices",
                                    accept_multiple_files=True,
                                    type=["zmatrix", "gpx", "json"],
                                    key=None)
        elif pawley_program == "TOPAS (experimental)":
            uploaded_files = st.file_uploader("Upload TOPAS .out file and\
                                    Z-matrices",
                                    accept_multiple_files=True,
                                    type=["zmatrix", "out", "json"],
                                    key=None)
        else:
            uploaded_files = st.file_uploader("Upload SHELX .hkl file in HKLF 4\
                                    format and Z-matrices, plus either .ins or \
                                    .cif containing cell and space group info",
                                    accept_multiple_files=True,
                                    type=["zmatrix","ins","hkl","cif","json"],
                                    key=None)
        col1, col2 = st.columns([2,2])
        with col1:
            clear_files=st.checkbox(
                                "Remove uploaded files once no longer needed",
                                                        value=True, key=None)
        with col2:
            load_settings_from_file = st.checkbox(
                        "Load GALLOP settings from json", value=False, key=None)
        example = None
    if load_settings_from_file:
        with st.expander(label="Choose settings to load", expanded=False):
            selection=st.multiselect("",settings,default=settings,key="upload")

    sdi = None
    gpx  = None
    out = None
    dbf = None
    hkl = None
    ins = None
    cif = None
    json_settings = None
    zms = []
    if file_source == "Upload files":
        if len(uploaded_files) > 0:
            for u in uploaded_files:
                data = u.read()
                name = u.name
                if ".gpx" in name:
                    data = bytearray(data)
                    with open(name, "wb") as output:
                        output.write(data)
                else:
                    data = StringIO(data.decode("utf-8")).read().split("\r")
                    with open(name, "w") as output:
                        output.writelines(data)
                    output.close()
                if ".sdi" in name:
                    sdi = name
                if ".zmatrix" in name:
                    zms.append(name)
                if ".gpx" in name:
                    gpx = name
                if ".out" in name:
                    out = name
                if ".json" in name:
                    json_settings = name
                if ".dbf" in name:
                    dbf = name
                if ".hkl" in name:
                    hkl = name
                if ".ins" in name:
                    ins = name
                if ".cif" in name:
                    cif = name

    else:
        filedir = os.path.dirname(gallop.__file__)
        if example == "Verapamil hydrochloride":
            sdi = os.path.join(filedir,"example_data","Verap.sdi")
            zms = [os.path.join(filedir, "example_data","CURHOM_1.zmatrix"),
            os.path.join(filedir, "example_data","CURHOM_2_13_tors.zmatrix")]
        elif example == "Famotidine form B":
            sdi = os.path.join(filedir, "example_data","Famotidine.sdi")
            zms = [os.path.join(filedir,"example_data","FOGVIG03_1.zmatrix")]

    if load_settings_from_file and json_settings is not None:
        with open(json_settings, "r") as f:
            json_settings = json.load(f)
        f.close()

        for s in settings:
            if s not in selection:
                json_settings.pop(s, None)

    return uploaded_files, sdi, gpx, out, hkl, ins, cif, json_settings, zms, \
            dbf, load_settings, pawley_program,clear_files





def display_info(struct, all_settings, minimiser_settings, pawley_program):
    # Display info about GALLOP and the structure in collapsible tables
    st.markdown("**GALLOP and structure information**")
    if all_settings["device"] == "Auto":
        device_name = ('cuda' if torch.cuda.is_available() else 'cpu')
        if device_name == "cuda":
            device_name = torch.cuda.get_device_name(0).split(" = ")[-1]
    else:
        device_name = all_settings["device"].split(" = ")[-1]

    col1, col2 = st.columns([2,2])
    with col1:
        with st.expander(label="GALLOP parameters used", expanded=False):
            gallop_info = [["Number of swarms", str(all_settings["n_swarms"])],
                        ["Particles per swarm", str(all_settings["swarm_size"])],
                        ["Total particles", str(all_settings["n_swarms"]
                                                *all_settings["swarm_size"])],
                        ["Local optimiser", all_settings["optim"]],
                        ["Local optimiser hardware", device_name],]
            gallop_info = pd.DataFrame(gallop_info,
                                                columns=["Parameter", "Value"])
            gallop_info.index = [""] * len(gallop_info)
            st.table(gallop_info)
    with col2:
        with st.expander(label="Data", expanded=False):
            data_info = [
                ["Wavelength", str(struct.wavelength)],
                ["Percentage of reflections used",
                                str(all_settings["reflection_percentage"])],
                ["Number of reflections", 
                                str(minimiser_settings["n_reflections"])],
                ["Data resolution",
                    str(struct.dspacing[minimiser_settings["n_reflections"]-1])],
                ["Pawley Refinement Software", pawley_program]
                ]
            data_info = pd.DataFrame(data_info, columns=["Parameter", "Value"])
            data_info.index = [""] * len(data_info)
            st.table(data_info)

    col1, col2 = st.columns([2,2])
    with col1:
        with st.expander(label="Unit Cell", expanded=False):
            space_group = struct.space_group.symbol
            cell_info = [["a", str(np.around(struct.lattice.a, 3))],
                        ["b",  str(np.around(struct.lattice.b, 3))],
                        ["c",  str(np.around(struct.lattice.c, 3))],
                        ["al", str(np.around(struct.lattice.alpha, 3))],
                        ["be", str(np.around(struct.lattice.beta, 3))],
                        ["ga", str(np.around(struct.lattice.gamma, 3))],
                        ["Volume", str(np.around(struct.lattice.volume, 3))],
                        ["Space Group", space_group],]
                        #["International number", struct.sg_number]]
            cell_info = pd.DataFrame(cell_info, columns=["Parameter", "Value"])
            cell_info.index = [""] * len(cell_info)
            st.table(cell_info)

    with col2:
        with st.expander(label="Degrees of freedom", expanded=False):
            zm_info = []
            dof_tot = 0
            for zm in struct.zmatrices:
                filename = os.path.split(zm.filename)[-1]
                dof = zm.degrees_of_freedom
                if zm.rotation_degrees_of_freedom == 4:
                    dof -= 1
                zm_info.append([filename, str(dof)])
                dof_tot+=dof
            zm_info.append(["TOTAL:", str(dof_tot)])
            zm_info = pd.DataFrame(zm_info, columns=["Filename", "DoF"])
            zm_info.index = [""] * len(zm_info)
            st.table(zm_info)






def find_learning_rate(all_settings, minimiser_settings, struct,
                        external, internal):
    # Learning rate finder interface
    col1, col2 = st.columns(2)
    with col1:
        st.write("Finding the learning rate")
    if not all_settings["find_lr_auto_mult"]:
        st.write("Using multiplication_factor", all_settings["mult"])
    try:
        if all_settings["device"] == "Multiple GPUs":
            percentage = all_settings["particle_division"][0][1] / 100.
            end = int(np.ceil(len(external)*percentage))
        else:
            end = len(external)
        lr = optim.local.find_learning_rate(struct, external=external[0:end],
                                internal=internal[0:end],
                                multiplication_factor=all_settings["mult"],
                                min_lr=-4, max_lr=np.log10(0.15),
                                plot=False,
                                logplot=False,
                                minimiser_settings = minimiser_settings)
        if torch.cuda.is_available():
            torch.cuda.empty_cache()
        lrs = lr[0].copy()
        losses = lr[1].copy()
        lrs -= lrs.min()
        losses -= losses.min()
        lrs /= lrs.max()
        losses /= losses.max()
        with col2:
            with st.expander(label=" ", expanded=False):
                minpoint = np.argmin(losses)
                fig, ax = plt.subplots(nrows=1, ncols=2, figsize=(10, 2))
                ax[0].plot(lr[0], lr[1])
                ax[1].plot(lrs[minpoint:]-lrs[minpoint:].min(),
                    lrs[minpoint:]-lrs[minpoint:].min(),":",alpha=0.5,c="k")
                ax[1].plot(lrs[minpoint:]-lrs[minpoint:].min(),
                    0.5*(lrs[minpoint:]-lrs[minpoint:].min()),"-.",
                    alpha=0.5,c="k")
                ax[1].plot(lrs[minpoint:]-lrs[minpoint:].min(),
                    0.25*(lrs[minpoint:]-lrs[minpoint:].min()),"--",
                    alpha=0.5,c="k")
                ax[1].plot(lrs[minpoint:]-lrs[minpoint:].min(),
                            losses[minpoint:])
                gradient = ((losses[-1] - losses[minpoint])
                            / (lrs[-1] - lrs[minpoint]))
                ax[1].plot(lrs[minpoint:]-lrs[minpoint:].min(),
                            gradient*(lrs[minpoint:]-lrs[minpoint:].min()),
                            c="r")
                ax[0].set_xlabel('learning rate')
                ax[1].set_xlabel('normalised learning rate')
                ax[0].set_ylabel('sum of $\\chi^{2}$ vals')
                ax[1].set_ylabel('rescaled sum')
                ax[1].legend(["y=x","y=0.5x","y=0.25x","rescaled sum", "approx"],
                                loc=2, prop={'size': 8})
                st.pyplot(fig)
                if all_settings["find_lr_auto_mult"]:
                    final_1 = (lrs[minpoint:]-lrs[minpoint:].min())[-1]
                    final_0pt5 = 0.5 * final_1
                    final_0pt25 = 0.25 * final_1
                    if losses[-1] < final_0pt25:
                        mult = 1.0
                    elif losses[-1] < final_0pt5:
                        mult = 0.75
                    else:
                        mult = 0.5
                    #mult = max(0.5, min(1.0, 1.25
                    #                - (losses[-1] / (lrs[-1] - lrs[minpoint]))))
                    minimiser_settings["learning_rate"] = lr[-1] * mult
                    st.write("Learning rate:", np.around(lr[-1] * mult,4))
                    st.write("Mult:", np.around(mult, 4))
                    all_settings["mult"] = mult
                else:
                    minimiser_settings["learning_rate"] = lr[-1]
                    st.write("Learning rate:", np.around(lr[-1], 4))
        failed = False
    except RuntimeError as e:
        if "memory" in str(e):
            st.error("GPU memory error! Reset GALLOP, then:")
            st.write("Try reducing total number of particles, the number "
            "of reflections or use the Reduce performance option "
            "in Local optimiser settings.")
            st.write("Error code below:")
            st.write("")
            st.text(str(e))
        else:
            st.error("An unknown error occured")
            st.write("")
            st.text(str(e))
        failed = True
    all_settings["lr"] = minimiser_settings["learning_rate"]

    return all_settings, minimiser_settings, failed




def browse_solved_zips():
    # Very basic file browser, limited to zips in the "GALLOP_results" directory
    # into which all result CIFs are placed.
    # Gives download links, and displays the time the file was last modified.
    st.sidebar.markdown("**Files**")
    if not os.path.exists("GALLOP_results"):
        st.sidebar.write("No results directory found!")
    else:
        subdirs = os.listdir("GALLOP_results")
        folders = []
        st.sidebar.write("Show results from:")
        dates = [datetime.datetime.strptime(s, "%Y-%b-%d") for s in subdirs]
        dates.sort(reverse=True)
        sorteddates = [datetime.datetime.strftime(d, "%Y-%b-%d") for d in dates]
        for i, s in enumerate(sorteddates):
            folders.append(st.sidebar.checkbox(s,value=i==0, key=str(i)))
        for i, d in enumerate(zip(sorteddates, folders)):
            if d[1]:
                with st.expander(label=d[0], expanded=True):
                    col1, col2 = st.columns([1,3])
                    zipnames = []
                    for zipname in glob.iglob(os.path.join("GALLOP_results",
                                                            d[0],"*.zip")):
                        zipnames.append([zipname,
                                        os.path.getmtime(zipname)])
                    zipnames = [x[0] for x in sorted(zipnames, reverse=True,
                                                    key=lambda x: str(x[1]))]
                    for zipname in zipnames:
                        with col2:
                            filename = zipname.split(d[0])[1].strip(
                                                            "\\").strip("/")
                            with open(zipname, "rb") as f:
                                file_bytes = f.read()
                                b64 = base64.b64encode(file_bytes).decode()
                                href = f'<a href="data:file/zip;base64,{b64}\
                                    " download=\'{filename}\'>{filename}</a>'
                                st.markdown(href, unsafe_allow_html=True)
                            f.close()
                        with col1:
                            st.write(
                                datetime.datetime.fromtimestamp(
                                os.path.getmtime(zipname)).time().strftime(
                                                                    "%H:%M"))



def show_structure(result, Structure, all_settings, hide_H=True, interval=30):
    animation = all_settings["animate_structure"]
    if not animation:
        files.save_CIF_of_best_result(Structure, result, filename_root="plot")
        fn = glob.glob("plot*.cif")[0]
        with open(fn, "r") as cif:
            lines = []
            for line in cif:
                if hide_H:
                    splitline = list(filter(
                            None,line.strip().split(" ")))
                    if splitline[0] != "H":
                        lines.append(line)
                else:
                    lines.append(line)
        cif.close()
        os.remove(fn)
        cif = "\n".join(lines)
        view = py3Dmol.view()
        view.addModel(cif, "cif",
            {"doAssembly" : True,
            "normalizeAssembly":True,
            'duplicateAssemblyAtoms':True})
        view.setStyle({'sphere':{"scale":0.15},
                        'stick':{"radius":0.25}})
        view.addUnitCell()
        view.zoomTo()
        view.render()
        t = view.js()
        return t.startjs + "\n" + t.endjs + "\n"
    else:
        cifs = files.get_multiple_CIFs_from_trajectory(Structure, result,
                                                        decimals=3)
        files.save_animation_from_trajectory(result, Structure, cifs=cifs,
            filename_root="plot", interval=interval)
        # Now plot best structure for display in web app
        view = py3Dmol.view()
        view.addModel(cifs[-1], "cif",
            {"doAssembly" : True,
            "normalizeAssembly":True,
            'duplicateAssemblyAtoms':True})
        view.setStyle({'sphere':{"scale":0.15},
                        'stick':{"radius":0.25}})
        view.addUnitCell()
        view.zoomTo()
        view.render()
        t = view.js()

        html = t.startjs + "\n" + t.endjs + "\n"

        return html

def instructions():
    with open("./help.md") as readme:
        lines = readme.readlines()
    readme.close()
    lines = "".join(lines)
    st.video('https://www.youtube.com/watch?v=n0aovGUS4JU')
    st.markdown(lines, unsafe_allow_html=True)<|MERGE_RESOLUTION|>--- conflicted
+++ resolved
@@ -187,16 +187,12 @@
         if len(GPUs) > 1:
             GPUs.append("Multiple GPUs")
         if torch.cuda.is_available():
-<<<<<<< HEAD
-            options = get_options(loaded_values["device"], ["Auto","CPU"]+GPUs)
-=======
             try:
                 options = get_options(loaded_values["device"],
                                                     ["Auto","CPU"]+GPUs)
             except ValueError:
                 st.error("Problem with GPU config. Setting device to CPU")
                 options = ["CPU"]
->>>>>>> dcb94c9e
         else:
             options = ["CPU"]
         all_settings["device"] = st.selectbox("Device to perform LO",
@@ -274,25 +270,7 @@
                                     step=1, format=None, key=None))
             else:
                 n_cooldown = loaded_values["n_cooldown"]
-<<<<<<< HEAD
-
-=======
-            torsion_shadowing = st.checkbox("Use torsion shadowing",
-                                    value=loaded_values["torsion_shadowing"])
-            if torsion_shadowing:
-                Z_prime = int(st.number_input("Enter Z' of structure",
-                                min_value=1, max_value=None,
-                                value=int(loaded_values["Z_prime"]), step=1,
-                                format=None, key=None))
-                shadow_iters = int(st.number_input("Number of shadowing iterations",
-                                min_value=0,
-                                max_value=int(all_settings["n_GALLOP_iters"]),
-                                value=int(loaded_values["shadow_iters"]),
-                                step=1, format=None, key=None))
-            else:
-                Z_prime = False
-                shadow_iters = 0
->>>>>>> dcb94c9e
+
             options = get_options(loaded_values["loss"],
                                 ["sum", "xlogx", "sse"])
             loss = st.selectbox("Loss function to minimise",
@@ -487,11 +465,8 @@
                         "Randomisation frequency",
                         min_value=1, max_value=int(all_settings["n_GALLOP_iters"]),
                         value=int(loaded_values["randomise_freq"]),
-<<<<<<< HEAD
                         step=1, format=None, key=None))
-=======
-                        step=1, format=None, key=None)
->>>>>>> dcb94c9e
+
         else:
             all_settings["randomise_percentage"] = 0
             all_settings["randomise_freq"] = all_settings["n_GALLOP_iters"]+1
